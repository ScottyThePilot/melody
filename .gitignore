# Packages
node_modules/
package-lock.json

# Secret Data
config.json
<<<<<<< HEAD
data/

# Other
*.lnk
=======
data/
>>>>>>> 4d2d7fcc
<|MERGE_RESOLUTION|>--- conflicted
+++ resolved
@@ -4,11 +4,4 @@
 
 # Secret Data
 config.json
-<<<<<<< HEAD
-data/
-
-# Other
-*.lnk
-=======
-data/
->>>>>>> 4d2d7fcc
+data/