[package]
name = "melody"
version = "0.1.0"
authors = ["ScottyThePilot <scotty.codes@gmail.com>"]
edition = "2021"

[dependencies]
ahash = { version = "0.8" }
chrono = { version = "0.4", features = ["serde"] }
chumsky = { version = "0.9.2" }
cleverbot = { path = "./libs/cleverbot" }
cleverbot-logs = { path = "./libs/cleverbot-logs" }
const-random = { version = "0.1.15" }
dunce = { version = "1.0.4" }
fern = { version = "0.6" }
float-ord = { version = "0.3.2" }
fs-err = { version = "3", features = ["tokio"] }
itertools = { version = "0.14" }
log = { version = "0.4" }
melody-commander = { path = "./libs/melody-commander" }
melody-flag = { path = "./libs/melody-flag" }
melody-rss-feed = { path = "./libs/melody-rss-feed" }
once_cell = { version = "1.18" }
rand = { version = "0.8", features = ["small_rng"] }
regex = { version = "1.8.4" }
reqwest = { version = "0.11" }
serde = { version = "1.0", features = ["derive", "rc"] }
serde_json = { version = "1.0" }
singlefile = { version = "0.3.1", features = ["shared-async", "fs-err"] }
singlefile-formats = { version = "0.3.1", features = ["cbor-serde", "json-serde", "toml-serde"] }
songbird = { version = "0.4" }
symphonia = { version = "0.5.2", features = ["aac", "alac", "mp3"] }
term-stratum = { path = "./libs/term-stratum" }
thiserror = { version = "1.0" }
tokio = { version = "1.35", features = ["full", "parking_lot"] }
url = { version = "2.4", features = ["serde"] }

[dependencies.serenity]
version = "0.12"
default-features = false
features = [
  "rustls_backend",
  "builder", "cache", "chrono", "client",
  "gateway", "model", "http",
  "unstable_discord_api"
]

[dependencies.defy]
git = "https://github.com/ScottyThePilot/misc-crates"
features = ["log"]

[dependencies.ids]
git = "https://github.com/ScottyThePilot/misc-crates"
features = ["serde"]

[dependencies.uord]
git = "https://github.com/ScottyThePilot/misc-crates"
features = ["serde"]

[dependencies.yggdrasil]
git = "https://github.com/ScottyThePilot/misc-crates"

[workspace]
<<<<<<< HEAD
resolver = "2"
members = [
  "libs/cacheable",
  "libs/cleverbot",
  "libs/cleverbot-logs",
  "libs/melody-commander",
  "libs/melody-flag",
  "libs/melody-rss-feed",
  "libs/melody-timer",
  "libs/term-stratum",
]

[profile.dev]
opt-level = 0
lto = "off"

[profile.dev.package.symphonia]
opt-level = 3

[profile.release]
opt-level = 3
lto = "thin"
=======
members = [
  ".",
  "libs/chessboard-render",
  "libs/cleverbot"
]

[profile.dev.package.chessboard-render]
opt-level = 3
>>>>>>> 0e310181
<|MERGE_RESOLUTION|>--- conflicted
+++ resolved
@@ -61,10 +61,10 @@
 git = "https://github.com/ScottyThePilot/misc-crates"
 
 [workspace]
-<<<<<<< HEAD
 resolver = "2"
 members = [
   "libs/cacheable",
+  "libs/chessboard-render",
   "libs/cleverbot",
   "libs/cleverbot-logs",
   "libs/melody-commander",
@@ -83,14 +83,4 @@
 
 [profile.release]
 opt-level = 3
-lto = "thin"
-=======
-members = [
-  ".",
-  "libs/chessboard-render",
-  "libs/cleverbot"
-]
-
-[profile.dev.package.chessboard-render]
-opt-level = 3
->>>>>>> 0e310181
+lto = "thin"